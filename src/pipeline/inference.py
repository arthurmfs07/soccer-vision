--- conflicted
+++ resolved
@@ -18,20 +18,12 @@
 
     """Real-time object detection and visualization pipeline."""
 
-<<<<<<< HEAD
-    def __init__(self, config: RealTimeConfig):
-        
-        self.batch_size = config.batch_size
-        self.max_buffer_size = config.max_buffer_size
-        self.config = config
-=======
     def __init__(self):
         
         self.config = RealTimeConfig()
         self.batch_size = self.config.batch_size
         self.max_buffer_size = self.config.max_buffer_size
         self.config = self.config
->>>>>>> 1bfbd1fb
         self.setup()
 
 
