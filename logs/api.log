[2025-03-13 16:56:54] INFO - Model not found at data/03--models/yolov8.pt. Downloading YOLO model...
[2025-03-13 16:57:06] INFO - Model not found at data/03--models/yolov8.pt. Downloading YOLO model...
[2025-03-13 16:57:12] INFO - Model downloaded and saved to data/03--models/yolov8.pt
[2025-03-13 16:57:58] INFO - Loaded YOLO model : yolov8.pt
[2025-03-13 16:59:06] INFO - Model not found at data/03--models/yolov8.pt. Downloading YOLO model...
[2025-03-13 17:00:45] INFO - Model not found at data/03--models/yolov8.pt. Downloading YOLO model...
[2025-03-13 17:00:45] INFO - Model downloaded and saved to data/03--models/yolov8.pt
[2025-03-13 17:00:45] INFO - Loaded YOLO model : yolov8.pt
[2025-03-13 17:11:13] INFO - Loaded YOLO model : yolov8.pt
[2025-03-13 22:01:43] INFO - Model not found at /home/tonso/code/00--research/soccer-vision/src/model/data/03--models/yolov8.pt. Downloading YOLO model...
[2025-03-13 22:01:45] INFO - Model downloaded and saved to /home/tonso/code/00--research/soccer-vision/src/model/data/03--models/yolov8.pt
[2025-03-13 22:01:45] INFO - Loaded YOLO model : yolov8.pt
[2025-03-13 22:02:31] INFO - Loaded YOLO model : yolov8.pt
[2025-03-13 22:03:25] INFO - Loaded YOLO model : yolov8.pt
[2025-03-13 22:11:40] INFO - Model not found at /home/tonso/code/00--research/soccer-vision/src/pipeline/data/03--models/yolov8.pt. Downloading YOLO model...
[2025-03-13 22:11:40] INFO - Model downloaded and saved to /home/tonso/code/00--research/soccer-vision/src/pipeline/data/03--models/yolov8.pt
[2025-03-13 22:11:40] INFO - Loaded YOLO model : yolov8.pt
[2025-03-13 22:12:11] INFO - Loaded YOLO model : yolov8.pt
[2025-03-13 22:12:42] INFO - Loaded YOLO model : yolov8.pt
[2025-03-13 22:17:03] INFO - Loaded YOLO model : yolov8.pt
[2025-03-13 22:18:39] INFO - Loaded YOLO model : yolov8.pt
[2025-03-13 22:20:20] INFO - Loaded YOLO model : yolov8.pt
[2025-03-13 22:21:38] INFO - Loaded YOLO model : yolov8.pt
[2025-03-13 22:22:43] INFO - Loaded YOLO model : yolov8.pt
[2025-03-13 22:25:31] INFO - Loaded YOLO model : yolov8.pt
[2025-03-13 22:26:48] INFO - Loaded YOLO model : yolov8.pt
[2025-03-13 22:27:55] INFO - Loaded YOLO model : yolov8.pt
[2025-03-13 22:28:14] INFO - Loaded YOLO model : yolov8.pt
[2025-03-13 22:31:37] INFO - Loaded YOLO model : yolov8.pt
[2025-03-13 22:31:57] INFO - Loaded YOLO model : yolov8.pt
[2025-03-13 22:34:18] INFO - Loaded YOLO model : yolov8.pt
[2025-03-13 22:35:53] INFO - Loaded YOLO model : yolov8.pt
[2025-03-13 22:37:28] INFO - Loaded YOLO model : yolov8.pt
[2025-03-13 22:37:41] INFO - Loaded YOLO model : yolov8.pt
[2025-03-13 22:37:52] INFO - Loaded YOLO model : yolov8.pt
[2025-03-13 22:39:41] INFO - Loaded YOLO model : yolov8.pt
[2025-03-13 22:42:56] INFO - Loaded YOLO model : yolov8.pt
[2025-03-14 01:26:51] INFO - Loaded YOLO model : yolov8.pt
[2025-03-14 01:28:32] INFO - Loaded YOLO model : yolov8.pt
[2025-03-14 01:36:46] INFO - Loaded YOLO model : yolov8.pt
[2025-03-14 01:37:11] INFO - Loaded YOLO model : yolov8.pt
[2025-03-14 01:37:35] INFO - Loaded YOLO model : yolov8.pt
[2025-03-14 01:38:33] INFO - Loaded YOLO model : yolov8.pt
[2025-03-14 01:40:15] INFO - Loaded YOLO model : yolov8.pt
[2025-03-14 01:41:13] INFO - Loaded YOLO model : yolov8.pt
[2025-03-14 01:48:22] INFO - Loaded YOLO model : yolov8.pt
[2025-03-14 01:53:16] INFO - Loaded YOLO model : yolov8.pt
[2025-03-14 01:53:45] INFO - Loaded YOLO model : yolov8.pt
[2025-03-14 01:55:49] INFO - Loaded YOLO model : yolov8.pt
[2025-03-14 01:57:18] INFO - Loaded YOLO model : yolov8.pt
[2025-03-14 01:59:04] INFO - Loaded YOLO model : yolov8.pt
[2025-03-14 01:59:17] INFO - Loaded YOLO model : yolov8.pt
[2025-03-14 02:00:03] INFO - Loaded YOLO model : yolov8.pt
[2025-03-14 02:01:21] INFO - Loaded YOLO model : yolov8.pt
[2025-03-14 02:02:13] INFO - Loaded YOLO model : yolov8.pt
[2025-03-14 02:05:37] INFO - Loaded YOLO model : yolov8.pt
[2025-03-14 02:06:40] INFO - Loaded YOLO model : yolov8.pt
[2025-03-14 02:06:56] INFO - Loaded YOLO model : yolov8.pt
[2025-03-14 02:08:44] INFO - Loaded YOLO model : yolov8.pt
[2025-03-14 02:13:33] INFO - Loaded YOLO model : yolov8.pt
[2025-03-14 02:13:54] INFO - Loaded YOLO model : yolov8.pt
[2025-03-14 02:16:32] INFO - Loaded YOLO model : yolov8.pt
[2025-03-14 02:16:46] INFO - Loaded YOLO model : yolov8.pt
[2025-03-14 02:16:54] INFO - Loaded YOLO model : yolov8.pt
[2025-03-14 02:20:06] INFO - Loaded YOLO model : yolov8.pt
[2025-03-14 02:20:51] INFO - Loaded YOLO model : yolov8.pt
[2025-03-14 02:21:53] INFO - Loaded YOLO model : yolov8.pt
[2025-03-14 02:22:20] INFO - Loaded YOLO model : yolov8.pt
[2025-03-14 02:25:16] INFO - Loaded YOLO model : yolov8.pt
[2025-03-14 02:25:45] INFO - Loaded YOLO model : yolov8.pt
[2025-03-14 02:26:27] INFO - Loaded YOLO model : yolov8.pt
[2025-03-14 02:30:30] INFO - Loaded YOLO model : yolov8.pt
[2025-03-14 02:33:05] INFO - Loaded YOLO model : yolov8.pt
[2025-03-14 02:34:00] INFO - Loaded YOLO model : yolov8.pt
[2025-03-14 02:36:19] INFO - Loaded YOLO model : yolov8.pt
[2025-03-14 02:38:04] INFO - Loaded YOLO model : yolov8.pt
[2025-03-14 02:41:54] INFO - Loaded YOLO model : yolov8.pt
[2025-03-14 02:42:16] INFO - Loaded YOLO model : yolov8.pt
[2025-03-14 02:42:38] INFO - Loaded YOLO model : yolov8.pt
[2025-03-14 02:43:13] INFO - Loaded YOLO model : yolov8.pt
[2025-03-14 02:44:44] INFO - Loaded YOLO model : yolov8.pt
[2025-03-14 02:45:06] INFO - Loaded YOLO model : yolov8.pt
[2025-03-14 12:58:45] INFO - Loaded YOLO model : yolov8.pt
[2025-03-14 13:00:05] INFO - Loaded YOLO model : yolov8.pt
[2025-03-14 13:01:34] INFO - Loaded YOLO model : yolov8.pt
[2025-03-14 13:04:44] INFO - Loaded YOLO model : yolov8.pt
[2025-03-14 13:05:16] INFO - Loaded YOLO model : yolov8.pt
[2025-03-14 13:10:43] INFO - Loaded YOLO model : yolov8.pt
[2025-03-14 13:16:50] INFO - Loaded YOLO model : yolov8.pt
[2025-03-14 13:17:56] INFO - Loaded YOLO model : yolov8.pt
[2025-03-14 13:23:16] INFO - Loaded YOLO model : yolov8.pt
[2025-03-14 13:28:14] INFO - Loaded YOLO model : yolov8.pt
[2025-03-14 13:39:07] INFO - Loaded YOLO model : yolov8.pt
[2025-03-14 15:06:48] INFO - Loaded YOLO model : yolov8.pt
[2025-03-14 21:57:27] INFO - Loaded YOLO model : yolov8.pt
[2025-03-14 21:58:19] INFO - Loaded YOLO model : yolov8.pt
[2025-03-14 21:58:40] INFO - Loaded YOLO model : yolov8.pt
[2025-03-15 10:14:22] INFO - Model not found at /home/tonso/code/00--research/soccer-vision/src/pipeline/data/03--models/yolov8.pt. Downloading YOLO model...
[2025-03-15 10:14:25] INFO - Model downloaded and saved to /home/tonso/code/00--research/soccer-vision/src/pipeline/data/03--models/yolov8.pt
[2025-03-15 10:14:26] INFO - Loaded YOLO model : yolov8.pt
[2025-03-15 10:16:50] INFO - Model not found at /home/tonso/code/00--research/soccer-vision/data/03--models/yolov8.pt. Downloading YOLO model...
[2025-03-15 10:16:50] INFO - Model downloaded and saved to /home/tonso/code/00--research/soccer-vision/data/03--models/yolov8.pt
[2025-03-15 10:16:50] INFO - Loaded YOLO model : yolov8.pt
[2025-03-15 10:17:20] INFO - Model not found at /home/tonso/code/00--research/soccer-vision/data/03--models/yolov8_finetuned.pt. Downloading YOLO model...
[2025-03-15 10:17:20] INFO - Model downloaded and saved to /home/tonso/code/00--research/soccer-vision/data/03--models/yolov8_finetuned.pt
[2025-03-15 10:17:20] INFO - Loaded YOLO model : yolov8_finetuned.pt
[2025-03-15 10:18:00] INFO - Loaded YOLO model : yolov8_finetuned.pt
[2025-03-15 10:18:23] INFO - Loaded YOLO model : yolov8_finetuned.pt
[2025-03-15 10:18:58] INFO - Loaded YOLO model : yolov8_finetuned.pt
[2025-03-15 14:08:49] INFO - Model not found at /home/tonso/code/00--research/soccer-vision/data/03--models/yolov8_finetuned.pt. Downloading YOLO model...
[2025-03-15 14:08:52] INFO - Model downloaded and saved to /home/tonso/code/00--research/soccer-vision/data/03--models/yolov8_finetuned.pt
[2025-03-15 14:08:52] INFO - Loaded YOLO model : yolov8_finetuned.pt
[2025-03-15 14:09:36] INFO - Loaded YOLO model : yolov8_finetuned.pt
[2025-03-15 14:10:47] INFO - Loaded YOLO model : yolov8_finetuned.pt
[2025-03-15 14:11:09] INFO - Loaded YOLO model : yolov8_finetuned.pt
[2025-03-15 14:13:32] INFO - Loaded YOLO model : yolov8_finetuned.pt
[2025-03-15 14:14:04] INFO - Loaded YOLO model : yolov8_finetuned.pt
[2025-03-15 14:14:37] INFO - Loaded YOLO model : yolov8_finetuned.pt
[2025-03-15 14:17:17] INFO - Loaded YOLO model : yolov8_finetuned.pt
[2025-03-15 14:18:08] INFO - Loaded YOLO model : yolov8_finetuned.pt
[2025-03-15 14:18:31] INFO - Loaded YOLO model : yolov8_finetuned.pt
[2025-03-15 14:18:58] INFO - Loaded YOLO model : yolov8_finetuned.pt
[2025-03-15 14:19:22] INFO - Loaded YOLO model : yolov8_finetuned.pt
[2025-03-15 14:25:46] INFO - Loaded YOLO model : yolov8_finetuned.pt
[2025-03-15 14:27:46] INFO - Model not found at /home/tonso/code/00--research/soccer-vision/data/03--models/yolov8_finetuned.pt. Downloading YOLO model...
[2025-03-15 14:27:49] INFO - Model downloaded and saved to /home/tonso/code/00--research/soccer-vision/data/03--models/yolov8_finetuned.pt
[2025-03-15 14:27:50] INFO - Loaded YOLO model : yolov8_finetuned.pt
[2025-03-15 14:28:01] INFO - Loaded YOLO model : yolov8_finetuned.pt
[2025-03-15 14:28:53] INFO - Loaded YOLO model : yolov8_finetuned.pt
[2025-03-15 14:30:15] INFO - Loaded YOLO model : yolov8_finetuned.pt
[2025-03-15 14:33:34] INFO - Loaded YOLO model : yolov8_finetuned.pt
[2025-03-15 14:34:09] INFO - Loaded YOLO model : yolov8_finetuned.pt
[2025-03-15 14:35:17] INFO - Loaded YOLO model : yolov8_finetuned.pt
[2025-03-15 14:35:42] INFO - Loaded YOLO model : yolov8_finetuned.pt
[2025-03-15 14:37:48] INFO - Loaded YOLO model : yolov8_finetuned.pt
[2025-03-15 14:46:12] INFO - Loaded YOLO model : yolov8_finetuned.pt
[2025-03-15 14:51:16] INFO - Loaded YOLO model : yolov8_finetuned.pt
[2025-03-15 14:51:49] INFO - Loaded YOLO model : yolov8_finetuned.pt
[2025-03-15 14:52:19] INFO - Loaded YOLO model : yolov8_finetuned.pt
[2025-03-15 14:52:53] INFO - Loaded YOLO model : yolov8_finetuned.pt
[2025-03-15 14:53:33] INFO - Loaded YOLO model : yolov8_finetuned.pt
[2025-03-15 14:55:38] INFO - Loaded YOLO model : yolov8_finetuned.pt
[2025-03-15 15:19:09] INFO - Loaded YOLO model : yolov8_finetuned.pt
[2025-03-15 15:22:45] INFO - Loaded YOLO model : yolov8_finetuned.pt
[2025-03-15 20:43:31] INFO - Loaded YOLO model : yolov8_finetuned.pt
[2025-03-16 16:59:26] INFO - Loaded YOLO model : yolov8_finetuned.pt
[2025-03-16 17:06:17] INFO - Loaded YOLO model : yolov8_finetuned.pt
[2025-03-16 17:12:39] INFO - Loaded YOLO model : yolov8_finetuned.pt
[2025-03-16 17:21:35] INFO - Loaded YOLO model : yolov8_finetuned.pt
[2025-03-16 17:28:24] INFO - Loaded YOLO model : yolov8_finetuned.pt
[2025-03-16 17:30:41] INFO - Loaded YOLO model : yolov8_finetuned.pt
[2025-03-16 17:45:29] INFO - Loaded YOLO model : yolov8_finetuned.pt
[2025-03-16 17:49:26] INFO - Loaded YOLO model : yolov8_finetuned.pt
[2025-03-16 18:05:21] INFO - Loaded YOLO model : yolov8_finetuned.pt
[2025-03-16 18:06:07] INFO - Loaded YOLO model : yolov8_finetuned.pt
[2025-03-16 18:07:31] INFO - Loaded YOLO model : yolov8_finetuned.pt
[2025-03-16 18:07:53] INFO - Loaded YOLO model : yolov8_finetuned.pt
[2025-03-16 18:08:35] INFO - Loaded YOLO model : yolov8_finetuned.pt
[2025-03-16 18:10:32] INFO - Loaded YOLO model : yolov8_finetuned.pt
[2025-03-16 18:10:58] INFO - Loaded YOLO model : yolov8_finetuned.pt
[2025-03-16 18:11:47] INFO - Loaded YOLO model : yolov8_finetuned.pt
[2025-03-16 18:12:25] INFO - Loaded YOLO model : yolov8_finetuned.pt
[2025-03-16 18:15:41] INFO - Loaded YOLO model : yolov8_finetuned.pt
[2025-03-16 18:19:07] INFO - Loaded YOLO model : yolov8_finetuned.pt
[2025-03-16 18:19:47] INFO - Loaded YOLO model : yolov8_finetuned.pt
[2025-03-16 18:27:35] INFO - Loaded YOLO model : yolov8_finetuned.pt
[2025-03-16 18:28:15] INFO - Loaded YOLO model : yolov8_finetuned.pt
[2025-03-16 18:31:05] INFO - Loaded YOLO model : yolov8_finetuned.pt
[2025-03-16 18:33:21] INFO - Loaded YOLO model : yolov8_finetuned.pt
[2025-03-16 18:34:11] INFO - Loaded YOLO model : yolov8_finetuned.pt
[2025-03-16 18:34:36] INFO - Loaded YOLO model : yolov8_finetuned.pt
[2025-03-16 18:35:26] INFO - Loaded YOLO model : yolov8_finetuned.pt
[2025-03-16 18:36:23] INFO - Loaded YOLO model : yolov8_finetuned.pt
<<<<<<< HEAD
[2025-03-16 18:39:09] INFO - Loaded YOLO model : yolov8_finetuned.pt
=======
[2025-03-16 18:39:09] INFO - Loaded YOLO model : yolov8_finetuned.pt
[2025-03-17 13:20:55] INFO - Loaded YOLO model : yolov8_finetuned.pt
>>>>>>> 1bfbd1fb
<|MERGE_RESOLUTION|>--- conflicted
+++ resolved
@@ -171,9 +171,5 @@
 [2025-03-16 18:34:36] INFO - Loaded YOLO model : yolov8_finetuned.pt
 [2025-03-16 18:35:26] INFO - Loaded YOLO model : yolov8_finetuned.pt
 [2025-03-16 18:36:23] INFO - Loaded YOLO model : yolov8_finetuned.pt
-<<<<<<< HEAD
 [2025-03-16 18:39:09] INFO - Loaded YOLO model : yolov8_finetuned.pt
-=======
-[2025-03-16 18:39:09] INFO - Loaded YOLO model : yolov8_finetuned.pt
-[2025-03-17 13:20:55] INFO - Loaded YOLO model : yolov8_finetuned.pt
->>>>>>> 1bfbd1fb
+[2025-03-17 13:20:55] INFO - Loaded YOLO model : yolov8_finetuned.pt